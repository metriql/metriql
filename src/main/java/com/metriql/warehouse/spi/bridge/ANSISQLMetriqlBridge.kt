--- conflicted
+++ resolved
@@ -338,16 +338,11 @@
         }
 
         val renderedValue = if (measure.value.agg != null) {
-<<<<<<< HEAD
-            val nonSymmetricAggregates = context.referencedRelations.filter { it.value.relation.relationType == ONE_TO_MANY || it.value.relation.relationType == MANY_TO_MANY  || it.value.relation.relationType == MANY_TO_ONE }
-=======
             val nonSymmetricAggregates = context.referencedRelations.filter {
                 it.value.relation.relationType == ONE_TO_MANY ||
                     it.value.relation.relationType == MANY_TO_MANY ||
                     (relationName != null && it.value.relation.relationType == MANY_TO_ONE)
             }
-
->>>>>>> 17d71ce1
             val (aggregation, nonSymmetricAggregatedValue) = if (nonSymmetricAggregates.isNotEmpty()) {
                 val primaryKeyDimension = context.getModel(contextModelName)?.dimensions.find { it.primary == true }?.name
                     ?: throw MetriqlException("Primary key dimension is required for non-symmetric aggregates in `$contextModelName`", HttpResponseStatus.BAD_REQUEST)
@@ -522,38 +517,38 @@
             is Model.Relation.RelationValue.ColumnValue -> {
                 val columnTypeRelation = relation.value
                 "${
-                context.getSQLReference(
-                    modelRelation.sourceModelTarget,
-                    modelRelation.sourceModelName,
-                    columnTypeRelation.sourceColumn
-                )
+                    context.getSQLReference(
+                        modelRelation.sourceModelTarget,
+                        modelRelation.sourceModelName,
+                        columnTypeRelation.sourceColumn
+                    )
                 } = ${
-                context.getSQLReference(
-                    modelRelation.targetModelTarget,
-                    modelRelation.targetModelName,
-                    columnTypeRelation.targetColumn
-                )
+                    context.getSQLReference(
+                        modelRelation.targetModelTarget,
+                        modelRelation.targetModelName,
+                        columnTypeRelation.targetColumn
+                    )
                 }"
             }
             is Model.Relation.RelationValue.DimensionValue -> {
                 "${
-                renderDimension(
-                    context,
-                    modelRelation.sourceModelName,
-                    relation.value.sourceDimension,
-                    null,
-                    null,
-                    MetricPositionType.FILTER
-                ).value
+                    renderDimension(
+                        context,
+                        modelRelation.sourceModelName,
+                        relation.value.sourceDimension,
+                        null,
+                        null,
+                        MetricPositionType.FILTER
+                    ).value
                 } = ${
-                renderDimension(
-                    context,
-                    modelRelation.targetModelName,
-                    relation.value.targetDimension,
-                    null,
-                    null,
-                    MetricPositionType.FILTER
-                ).value
+                    renderDimension(
+                        context,
+                        modelRelation.targetModelName,
+                        relation.value.targetDimension,
+                        null,
+                        null,
+                        MetricPositionType.FILTER
+                    ).value
                 }"
             }
         }
